{
  "serviceConfig": {
    "id": "pipelines.rdkit.screen.basic",
    "name": "RDKitSimilarityScreening",
    "description": "RDKit Similarity Screening",
    "tags": [
      "rdkit",
      "screening",
      "similarity",
      "docker"
    ],
    "resourceUrl": null,
    "icon": "icons/filter_molecules.png",
    "inputDescriptors": [
      {
        "primaryType": "org.squonk.dataset.Dataset",
        "secondaryType": "org.squonk.types.MoleculeObject",
        "mediaType": "application/x-squonk-dataset-molecule+json",
        "name": "input"
      }
    ],
    "outputDescriptors": [
      {
        "primaryType": "org.squonk.dataset.Dataset",
        "secondaryType": "org.squonk.types.MoleculeObject",
        "mediaType": "application/x-squonk-dataset-molecule+json",
        "name": "output"
      }
    ],
    "optionDescriptors": [
      {
        "modes": [
          "User"
        ],
        "editable": true,
        "visible": true,
        "description": "Query molecule as smiles",
        "label": "Query molecule",
        "key": "arg.query",
        "typeDescriptor": {
          "type": "org.squonk.options.types.Structure",
          "formats": [
            "smiles"
          ],
          "molType": "DISCRETE",
          "@class": "org.squonk.options.MoleculeTypeDescriptor"
        },
        "@class": "org.squonk.options.OptionDescriptor"
      },
      {
        "@class": "org.squonk.options.OptionDescriptor",
        "modes": [
          "User"
        ],
        "typeDescriptor": {
          "@class": "org.squonk.options.SimpleTypeDescriptor",
          "type": "org.squonk.types.NumberRange$Float"
        },
        "key": "arg.sim",
        "label": "Similarity",
        "description": "Similarity threshold (1.0 is identical)",
        "minValues": 1,
        "maxValues": 1,
        "defaultValue": {
          "@class": "org.squonk.types.NumberRange$Float",
          "minValue": 0.7,
          "maxValue": 1.0
        },
        "visible": true,
        "editable": true
      },
      {
        "modes": [
          "User"
        ],
        "editable": true,
        "@class": "org.squonk.options.OptionDescriptor",
        "typeDescriptor": {
          "type": "java.lang.String",
          "@class": "org.squonk.options.SimpleTypeDescriptor"
        },
        "key": "arg.descriptor",
        "label": "Descriptor",
        "description": "Descriptor/fingerprint to use",
        "values": [
          "maccs",
          "morgan2",
          "morgan3",
          "rdkit"
        ],
        "defaultValue": "rdkit",
        "visible": true
      },
      {
        "modes": [
          "User"
        ],
        "editable": true,
        "@class": "org.squonk.options.OptionDescriptor",
        "typeDescriptor": {
          "type": "java.lang.String",
          "@class": "org.squonk.options.SimpleTypeDescriptor"
        },
        "key": "arg.metric",
        "label": "Metric",
        "description": "Similarity metric to use",
        "values": [
          "asymmetric",
          "braunblanquet",
          "cosine",
          "dice",
          "kulczynski",
          "mcconnaughey",
          "rogotgoldberg",
          "russel",
          "sokal",
          "tanimoto"
        ],
        "defaultValue": "tanimoto",
        "visible": true
      }
    ],
    "executorClassName": "org.squonk.execution.steps.impl.ThinDatasetDockerExecutorStep"
  },
  "thinDescriptors": [
    {
      "input": "input",
      "output": "output",
      "filtering": true
    }
  ],
  "inputRoutes": [
    {
      "route": "FILE"
    }
  ],
  "outputRoutes": [
    {
      "route": "FILE"
    }
  ],
<<<<<<< HEAD
  "imageName": "informaticsmatters/rdkit_src/python/pipelines/rdkit/constrained_conf_gen.dsd",
  "command": "python -m pipelines.rdkit.screen -i input.data.gz -if json -o output -of json --qsmiles '${query_source}' --simmin ${sim.minValue} --simmax ${sim.maxValue} -d ${descriptor} -m ${metric} --thin --meta"
=======
  "executorClassName": "org.squonk.execution.steps.impl.ThinDatasetDockerExecutorStep"
  },
  "thinDescriptors": [{"input": "input", "output":"output","filtering":true}],
  "inputRoutes": [ {"route": "FILE"} ],
  "outputRoutes": [ {"route": "FILE"} ],
  "imageName": "informaticsmatters/rdkit",
  "command": "python -m pipelines.rdkit.screen -i input.data.gz -if json -o output -of json --qsmiles '${query_source}' --simmin ${sim.minValue} --simmax ${sim.maxValue} -d ${descriptor} -m ${metric} --thin --meta",
>>>>>>> 2aa1bdcf
}<|MERGE_RESOLUTION|>--- conflicted
+++ resolved
@@ -139,16 +139,6 @@
       "route": "FILE"
     }
   ],
-<<<<<<< HEAD
-  "imageName": "informaticsmatters/rdkit_src/python/pipelines/rdkit/constrained_conf_gen.dsd",
+  "imageName": "informaticsmatters/rdkit_pipelines",
   "command": "python -m pipelines.rdkit.screen -i input.data.gz -if json -o output -of json --qsmiles '${query_source}' --simmin ${sim.minValue} --simmax ${sim.maxValue} -d ${descriptor} -m ${metric} --thin --meta"
-=======
-  "executorClassName": "org.squonk.execution.steps.impl.ThinDatasetDockerExecutorStep"
-  },
-  "thinDescriptors": [{"input": "input", "output":"output","filtering":true}],
-  "inputRoutes": [ {"route": "FILE"} ],
-  "outputRoutes": [ {"route": "FILE"} ],
-  "imageName": "informaticsmatters/rdkit",
-  "command": "python -m pipelines.rdkit.screen -i input.data.gz -if json -o output -of json --qsmiles '${query_source}' --simmin ${sim.minValue} --simmax ${sim.maxValue} -d ${descriptor} -m ${metric} --thin --meta",
->>>>>>> 2aa1bdcf
 }