#!/usr/bin/env python

# Copyright 2017 Informatics Matters Ltd.
#
# Licensed under the Apache License, Version 2.0 (the "License");
# you may not use this file except in compliance with the License.
# You may obtain a copy of the License at
#
# http://www.apache.org/licenses/LICENSE-2.0
#
# Unless required by applicable law or agreed to in writing, software
# distributed under the License is distributed on an "AS IS" BASIS,
# WITHOUT WARRANTIES OR CONDITIONS OF ANY KIND, either express or implied.
# See the License for the specific language governing permissions and
# limitations under the License.

import argparse
import os,shutil
import subprocess
import tempfile
import threading
from multiprocessing.dummy import Pool as ThreadPool

from rdkit import Chem

from pipelines.utils import utils

lock = threading.Lock()
PDB_PATH = ""
WRITER = ""
COUNTER = 0
SUCCESS = 0

def run_and_get_ans(mol):
    global PDB_PATH
    smogmol = tempfile.NamedTemporaryFile("w",suffix=".sdf",delete=True).name
    out_f = open(smogmol, "w")
    out_f.write(Chem.MolToMolBlock(mol))
    out_f.close()
    # Run command
    proc = subprocess.Popen(["/usr/local/SMoG2016_Rev1/SMoG2016.exe", PDB_PATH, smogmol, "DeltaG"],
                            stdout=subprocess.PIPE)
    # Parse the output
    me = proc.stdout.read()
    if not me:
        # TODO - shouldn't we fail instead?
        return None
    answer = float(me.split("DeltaG")[1].strip())
    return answer

def run_dock(mol):
    global COUNTER
    global SUCCESS
    global THRESHOLD
    answer = run_and_get_ans(mol)
    COUNTER+=1
    if answer is None:
        utils.log("FAILED MOL", Chem.MolToSmiles(mol))
        return
    if THRESHOLD is not None:
        print(answer,THRESHOLD)
        if answer > THRESHOLD:
            utils.log("UNDER THRESHOLD", Chem.MolToSmiles(mol))
            return
    mol.SetDoubleProp("SMoG2016_SCORE", answer)
    utils.log("SCORED MOL:", Chem.MolToSmiles(mol), answer)
    # Write ligand
    lock.acquire()
    SUCCESS+=1
    WRITER.write(mol)
    WRITER.flush()
    lock.release()
    return

def main():
    global WRITER,THRESHOLD
    global PDB_PATH
    parser = argparse.ArgumentParser(description='SMoG2016 - Docking calculation.')
    utils.add_default_io_args(parser)
    parser.add_argument('--no-gzip', action='store_true', help='Do not compress the output (STDOUT is never compressed')
    parser.add_argument('-pdb', '--pdb_file', help="PDB file for scoring")
    parser.add_argument('-t', '--threshold', help="The maximum score to allow", default=None)
    parser.add_argument('--thin', action='store_true', help='Thin output mode')

    args = parser.parse_args()

    utils.log("SMoG2016 Args: ", args)

    smog_path = "/usr/local/SMoG2016_Rev1/"
    if args.threshold:
        THRESHOLD = float(args.threshold)
<<<<<<< HEAD
    PDB_PATH = "/tmp/pdb_file.pdb"
    # Now copy it to prot_pdb.pdb -> silly SMOG bug
    shutil.copy(args.pdb_file,PDB_PATH)
=======
    else:
        THRESHOLD = None
    PDB_PATH = args.pdb_file
>>>>>>> 6f8899e9
    # Open up the input file
    input, suppl = utils.default_open_input(args.input, args.informat)
    # Open the ouput file
    output, WRITER, output_base = utils.default_open_output(args.output, "SMoG2016", args.outformat, compress=not args.no_gzip)

    # Cd to the route of the action
    # TODO - can this be done without changing dir? It gives problems in finding the input files and in writing the metrics
    cwd = os.getcwd()
    os.chdir(smog_path)

    # Iterate over the molecules
    # TODO - restore parallel processing, but need to ensure the order of molecules is preserved
    pool = ThreadPool(1)
    pool.map(run_dock, suppl)
    # Close the file
    WRITER.close()

    os.chdir(cwd)
    if args.meta:
        utils.write_metrics(output_base, {'__InputCount__': COUNTER, '__OutputCount__': SUCCESS, 'SMoG2016': COUNTER})

    utils.log("SMoG2016 complete")

if __name__ == "__main__":
    main()<|MERGE_RESOLUTION|>--- conflicted
+++ resolved
@@ -89,15 +89,13 @@
     smog_path = "/usr/local/SMoG2016_Rev1/"
     if args.threshold:
         THRESHOLD = float(args.threshold)
-<<<<<<< HEAD
-    PDB_PATH = "/tmp/pdb_file.pdb"
-    # Now copy it to prot_pdb.pdb -> silly SMOG bug
-    shutil.copy(args.pdb_file,PDB_PATH)
-=======
     else:
         THRESHOLD = None
-    PDB_PATH = args.pdb_file
->>>>>>> 6f8899e9
+
+    PDB_PATH = "/tmp/pdb_file.pdb"
+    # Now copy it to prot_pdb.pdb -> silly SMOG bug requires underscore in the filename!
+    shutil.copy(args.pdb_file,PDB_PATH)
+
     # Open up the input file
     input, suppl = utils.default_open_input(args.input, args.informat)
     # Open the ouput file
